--- conflicted
+++ resolved
@@ -24,11 +24,6 @@
 try:
     import cupy as cp
     import cupyx.scipy.fft as cufft
-<<<<<<< HEAD
-=======
-
-    fft.set_global_backend(cufft)
->>>>>>> cb74e1b5
     GPU = cp.is_available()
     log.info("CUDA GPU available.")
 except ImportError:
@@ -46,11 +41,7 @@
 
 if GPU:
     from cupyx.scipy.ndimage import fourier_shift
-<<<<<<< HEAD
     fft.set_global_backend(cufft)
-=======
-
->>>>>>> cb74e1b5
     _fftopts = {}
 else:
     from scipy.ndimage import fourier_shift
